# Vircadia Web SDK

The **Vircadia Web SDK** (codename Ananke) is a JavaScript SDK for developing web-based clients for virtual worlds powered by
Vircadia. Vircadia domain servers provide the worlds (a.k.a. "domains") to visit, and the Vircadia metaverse server provides
global services that connect the users and domains.
See the user docs to [Understand the Architecture](https://docs.vircadia.dev/explore/get-started/architecture.html).

This SDK provides interfaces to:
- Connect to domains.
- Use metaverse services.

For scripting API documentation, see the [Vircadia API Reference](https://apidocs.vircadia.dev).

To learn more about using Vircadia and exploring the metaverse, see the [User Documentation](https://docs.vircadia.dev).


## Prerequisites

**Node.js** version &ge; 10.13 ; LTS version &ge; 14.16 recommended  
**npm** version &ge; 6.4.1 ; LTS version &ge; 6.14 recommended 

https://nodejs.org/en/download/


## Project setup
```
npm install
```

### Hot-recompile for development
```
npm run watch
```

### Compile and minify for production
```
npm run build
```

### Lint files
```
npm run lint
<<<<<<< HEAD
```

### Generate user docs

```
npm run docs
```

## Codename: Ananke
=======
```
>>>>>>> 304564aa
<|MERGE_RESOLUTION|>--- conflicted
+++ resolved
@@ -40,16 +40,10 @@
 ### Lint files
 ```
 npm run lint
-<<<<<<< HEAD
 ```
 
 ### Generate user docs
 
 ```
 npm run docs
-```
-
-## Codename: Ananke
-=======
-```
->>>>>>> 304564aa
+```