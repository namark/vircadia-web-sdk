//
//  Vircadia.integration.test.js
//
//  Created by David Rowe on 11 Jul 2021.
//  Copyright 2021 Vircadia contributors.
//
//  Distributed under the Apache License, Version 2.0.
//  See the accompanying file LICENSE or http://www.apache.org/licenses/LICENSE-2.0.html
//

import AudioWorkletsMock from "../mocks/domain/audio/AudioWorklets.mock.js";
AudioWorkletsMock.mock();


<<<<<<< HEAD
import { Vircadia, DomainServer, Camera, AudioMixer, AvatarMixer, MessageMixer } from "../src/Vircadia";
=======
import { Vircadia, DomainServer, AudioMixer, AvatarMixer, MessageMixer, EntityServer } from "../src/Vircadia";
>>>>>>> b1cf3066


describe("Vircadia - integration tests", () => {

    test("Multiple API import", () => {
        expect(Vircadia).toBeDefined();
        expect(DomainServer).toBeDefined();
        expect(Camera).toBeDefined();
        expect(AudioMixer).toBeDefined();
        expect(AvatarMixer).toBeDefined();
        expect(MessageMixer).toBeDefined();
        expect(EntityServer).toBeDefined();
    });

});<|MERGE_RESOLUTION|>--- conflicted
+++ resolved
@@ -12,11 +12,7 @@
 AudioWorkletsMock.mock();
 
 
-<<<<<<< HEAD
-import { Vircadia, DomainServer, Camera, AudioMixer, AvatarMixer, MessageMixer } from "../src/Vircadia";
-=======
-import { Vircadia, DomainServer, AudioMixer, AvatarMixer, MessageMixer, EntityServer } from "../src/Vircadia";
->>>>>>> b1cf3066
+import { Vircadia, DomainServer, Camera, AudioMixer, AvatarMixer, EntityServer, MessageMixer } from "../src/Vircadia";
 
 
 describe("Vircadia - integration tests", () => {
