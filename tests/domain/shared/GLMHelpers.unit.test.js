//
//  GLMHelpers.unit.test.js
//
//  Created by David Rowe on 7 Dec 2021.
//  Copyright 2021 Vircadia contributors.
//
//  Distributed under the Apache License, Version 2.0.
//  See the accompanying file LICENSE or http://www.apache.org/licenses/LICENSE-2.0.html
//

import GLMHelpers from "../../../src/domain/shared/GLMHelpers";
import { buffer2hex } from "../../testUtils";


describe("GLMHelpers - unit tests", () => {

    /* eslint-disable @typescript-eslint/no-magic-numbers */

    test("Can read a quaternion from 6 bytes of packet data", () => {

        // 30 deg yaw.
        let bufferHex = "0000bfffa8923fff00000000";
        let bufferArray = new Uint8Array(bufferHex.match(/[\da-f]{2}/giu).map(function (hex) {
            return parseInt(hex, 16);
        }));
        let data = new DataView(bufferArray.buffer);
        let quat = { x: 0, y: 0, z: 0, w: 0 };
        let numBytes = GLMHelpers.unpackOrientationQuatFromSixBytes(data, 2, quat);
        expect(numBytes).toBe(6);
        // Unpacked quat happens to come out negative of that originally packed but this represents that same rotation.
        expect(quat.x).toBeCloseTo(0, 4);
        expect(quat.y).toBeCloseTo(-0.258819, 4);
        expect(quat.z).toBeCloseTo(0, 4);
        expect(quat.w).toBeCloseTo(-0.965926, 4);

        // 10, 20, -30 deg pitch, yaw, roll.
        bufferHex = "0000b471b2e2584d00000000";
        bufferArray = new Uint8Array(bufferHex.match(/[\da-f]{2}/giu).map(function (hex) {
            return parseInt(hex, 16);
        }));
        data = new DataView(bufferArray.buffer);
        quat = { x: 0, y: 0, z: 0, w: 0 };
        numBytes = GLMHelpers.unpackOrientationQuatFromSixBytes(data, 2, quat);
        expect(numBytes).toBe(6);
        // Unpacked quat happens to come out negative of that originally packed but this represents that same rotation.
        expect(quat.x).toBeCloseTo(-0.127679, 4);
        expect(quat.y).toBeCloseTo(-0.144878, 4);
        expect(quat.z).toBeCloseTo(0.268536, 4);
        expect(quat.w).toBeCloseTo(-0.943714, 4);

        // -100 deg yaw.
        bufferHex = "0000c511460a79f400000000";
        bufferArray = new Uint8Array(bufferHex.match(/[\da-f]{2}/giu).map(function (hex) {
            return parseInt(hex, 16);
        }));
        data = new DataView(bufferArray.buffer);
        quat = { x: 0, y: 0, z: 0, w: 0 };
        numBytes = GLMHelpers.unpackOrientationQuatFromSixBytes(data, 2, quat);
        expect(numBytes).toBe(6);
        // Unpacked quat happens to come out negative of that originally packed but this represents that same rotation.
        expect(quat.x).toBeCloseTo(0.0560226, 4);
        expect(quat.y).toBeCloseTo(-0.763129, 4);
        expect(quat.z).toBeCloseTo(0.0667652, 4);
        expect(quat.w).toBeCloseTo(0.640342, 4);
    });

    test("Can write a quaternion into 6 bytes of packet data", () => {
        const buffer = new ArrayBuffer(12);
        const data = new DataView(buffer);

        // 30 deg yaw.
        let quat = { x: 0, y: 0.258819, z: 0, w: 0.965926 };
        let numBytes = GLMHelpers.packOrientationQuatToSixBytes(data, 2, quat);
        expect(numBytes).toBe(6);
        let bytes = buffer2hex(buffer);
        expect(bytes).toBe("0000bfffa8923fff00000000");

        // 10, 20, -30 deg pitch, yaw, roll.
        quat = { x: 0.127679, y: 0.144878, z: -0.268536, w: 0.943714 };
        numBytes = GLMHelpers.packOrientationQuatToSixBytes(data, 2, quat);
        expect(numBytes).toBe(6);
        bytes = buffer2hex(buffer);
        expect(bytes).toBe("0000b471b2e2584d00000000");

        // -100 deg yaw.
        quat = { x: 0.0560226, y: -0.763129, z: 0.0667652, w: 0.640342 };
        numBytes = GLMHelpers.packOrientationQuatToSixBytes(data, 2, quat);
        expect(numBytes).toBe(6);
        bytes = buffer2hex(buffer);
        expect(bytes).toBe("0000c511460a79f400000000");
    });

<<<<<<< HEAD
=======
});

describe("Angle - unit tests", () => {

>>>>>>> b1cf3066
    test("Can write an angle into 2 bytes of packet data", () => {
        const buffer = new ArrayBuffer(4);
        const data = new DataView(buffer);

<<<<<<< HEAD
        const angle = 45.2;
        const numBytes = GLMHelpers.packFloatAngleToTwoByte(data, 2, angle);
        expect(numBytes).toBe(2);
        const bytes = buffer2hex(buffer);
        expect(bytes).toBe("000023a0");
    });
=======
        // 45.2 deg angle.
        let angle = 45.2;
        let numBytes = GLMHelpers.packFloatAngleToTwoByte(data, 2, angle);
        expect(numBytes).toBe(2);
        let bytes = buffer2hex(buffer);
        expect(bytes).toBe("000023a0");

        // -53.2 deg angle.
        angle = -53.5;
        numBytes = GLMHelpers.packFloatAngleToTwoByte(data, 2, angle);
        expect(numBytes).toBe(2);
        bytes = buffer2hex(buffer);
        expect(bytes).toBe("0000f459");
    });
});

describe("Clipping distance value - unit tests", () => {

    /* eslint-disable @typescript-eslint/no-magic-numbers */
>>>>>>> b1cf3066

    test("Can write a clip value into 2 bytes of packet data", () => {
        const buffer = new ArrayBuffer(4);
        const data = new DataView(buffer);

        // ClipValue under ClipLimit.SMALL_LIMIT
        let clipValue = 8;
        let numBytes = GLMHelpers.packClipValueToTwoByte(data, 2, clipValue);
        expect(numBytes).toBe(2);
        let bytes = buffer2hex(buffer);
        expect(bytes).toBe("00006566");

        // ClipValue greater than ClipLimit.SMALL_LIMIT
        clipValue = 14;
        numBytes = GLMHelpers.packClipValueToTwoByte(data, 2, clipValue);
        expect(numBytes).toBe(2);
        bytes = buffer2hex(buffer);
        expect(bytes).toBe("0000f2ff");
    });

<<<<<<< HEAD
    test("Can test with two values are close enough", () => {
        expect(GLMHelpers.closeEnough(0, 0, 0)).toBe(true);
        expect(GLMHelpers.closeEnough(0, 0, 0.001)).toBe(true);
        expect(GLMHelpers.closeEnough(1, 1, 0)).toBe(true);
        expect(GLMHelpers.closeEnough(1, 1, 1)).toBe(true);
        expect(GLMHelpers.closeEnough(10, 20, 0.5)).toBe(false);
        expect(GLMHelpers.closeEnough(10, 20, 0.667)).toBe(true);
        expect(GLMHelpers.closeEnough(10, 20, 1.0)).toBe(true);
        expect(GLMHelpers.closeEnough(10, 20, 2.0)).toBe(true);
    });

=======
>>>>>>> b1cf3066
    /* eslint-enable @typescript-eslint/no-magic-numbers */

});<|MERGE_RESOLUTION|>--- conflicted
+++ resolved
@@ -90,45 +90,16 @@
         expect(bytes).toBe("0000c511460a79f400000000");
     });
 
-<<<<<<< HEAD
-=======
-});
-
-describe("Angle - unit tests", () => {
-
->>>>>>> b1cf3066
     test("Can write an angle into 2 bytes of packet data", () => {
         const buffer = new ArrayBuffer(4);
         const data = new DataView(buffer);
 
-<<<<<<< HEAD
         const angle = 45.2;
         const numBytes = GLMHelpers.packFloatAngleToTwoByte(data, 2, angle);
         expect(numBytes).toBe(2);
         const bytes = buffer2hex(buffer);
         expect(bytes).toBe("000023a0");
     });
-=======
-        // 45.2 deg angle.
-        let angle = 45.2;
-        let numBytes = GLMHelpers.packFloatAngleToTwoByte(data, 2, angle);
-        expect(numBytes).toBe(2);
-        let bytes = buffer2hex(buffer);
-        expect(bytes).toBe("000023a0");
-
-        // -53.2 deg angle.
-        angle = -53.5;
-        numBytes = GLMHelpers.packFloatAngleToTwoByte(data, 2, angle);
-        expect(numBytes).toBe(2);
-        bytes = buffer2hex(buffer);
-        expect(bytes).toBe("0000f459");
-    });
-});
-
-describe("Clipping distance value - unit tests", () => {
-
-    /* eslint-disable @typescript-eslint/no-magic-numbers */
->>>>>>> b1cf3066
 
     test("Can write a clip value into 2 bytes of packet data", () => {
         const buffer = new ArrayBuffer(4);
@@ -149,7 +120,6 @@
         expect(bytes).toBe("0000f2ff");
     });
 
-<<<<<<< HEAD
     test("Can test with two values are close enough", () => {
         expect(GLMHelpers.closeEnough(0, 0, 0)).toBe(true);
         expect(GLMHelpers.closeEnough(0, 0, 0.001)).toBe(true);
@@ -161,8 +131,55 @@
         expect(GLMHelpers.closeEnough(10, 20, 2.0)).toBe(true);
     });
 
-=======
->>>>>>> b1cf3066
+    /* eslint-enable @typescript-eslint/no-magic-numbers */
+
+});
+
+describe("Angle - unit tests", () => {
+
+    test("Can write an angle into 2 bytes of packet data", () => {
+        const buffer = new ArrayBuffer(4);
+        const data = new DataView(buffer);
+
+        // 45.2 deg angle.
+        let angle = 45.2;
+        let numBytes = GLMHelpers.packFloatAngleToTwoByte(data, 2, angle);
+        expect(numBytes).toBe(2);
+        let bytes = buffer2hex(buffer);
+        expect(bytes).toBe("000023a0");
+
+        // -53.2 deg angle.
+        angle = -53.5;
+        numBytes = GLMHelpers.packFloatAngleToTwoByte(data, 2, angle);
+        expect(numBytes).toBe(2);
+        bytes = buffer2hex(buffer);
+        expect(bytes).toBe("0000f459");
+    });
+});
+
+describe("Clipping distance value - unit tests", () => {
+
+    /* eslint-disable @typescript-eslint/no-magic-numbers */
+
+    test("Can write a clip value into 2 bytes of packet data", () => {
+        const buffer = new ArrayBuffer(4);
+        const data = new DataView(buffer);
+
+        // ClipValue under ClipLimit.SMALL_LIMIT
+        let clipValue = 8;
+        let numBytes = GLMHelpers.packClipValueToTwoByte(data, 2, clipValue);
+        expect(numBytes).toBe(2);
+        let bytes = buffer2hex(buffer);
+        expect(bytes).toBe("00006566");
+
+        // ClipValue greater than ClipLimit.SMALL_LIMIT
+        clipValue = 14;
+        numBytes = GLMHelpers.packClipValueToTwoByte(data, 2, clipValue);
+        expect(numBytes).toBe(2);
+        bytes = buffer2hex(buffer);
+        expect(bytes).toBe("0000f2ff");
+    });
+
     /* eslint-enable @typescript-eslint/no-magic-numbers */
 
 });