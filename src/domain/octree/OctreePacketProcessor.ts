--- conflicted
+++ resolved
@@ -87,12 +87,16 @@
 
         assert(sendingNode !== null, "OctreePacketProcessor.processPacket()", "Sending node is missing.");
 
-<<<<<<< HEAD
         let messageLocal = message;
 
         const octreePacketType = messageLocal.getType();
 
         if (octreePacketType === PacketType.OctreeStats) {
+            if (!this.#_haveWarnedOctreeStats) {
+                console.warn("OctreePacketProcessor: OctreeStats packet not processed.");
+                this.#_haveWarnedOctreeStats = true;
+            }
+
             // WEBRTC TODO: Address further C++ code - process OctreeStats packet.
 
             // WEBRTC TODO: Do not hardcode statsMessageLength.
@@ -110,15 +114,6 @@
             } else {
                 return;
             }
-=======
-        if (packetType === PacketType.OctreeStats) {
-            if (!this.#_haveWarnedOctreeStats) {
-                console.warn("OctreePacketProcessor: OctreeStats packet not processed.");
-                this.#_haveWarnedOctreeStats = true;
-            }
-            // WEBRTC TODO: Address further C++ code.
-            return;
->>>>>>> 87bbff0d
         }
 
         const packetType = messageLocal.getType();
@@ -130,11 +125,6 @@
                 break;
             }
             case PacketType.EntityErase:
-<<<<<<< HEAD
-                console.error("OctreePacketProcessor: Packet type not processed: EntityErase");
-                break;
-            case PacketType.EntityQueryInitialResultsComplete:
-=======
                 if (!this.#_haveWarnedEntityErase) {
                     console.warn("OctreePacketProcessor: EntityErase packet not processed.");
                     this.#_haveWarnedEntityErase = true;
@@ -147,7 +137,6 @@
                     this.#_haveWarnedEntityQueryInitialResultsComplete = true;
                 }
                 // WEBRTC TODO: Address further C++ code.
->>>>>>> 87bbff0d
                 break;
             default:
                 console.error("ERROR - Unexpected packet type in OctreePacketProcessor.processPacket() :", packetType);
