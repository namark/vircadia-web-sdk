--- conflicted
+++ resolved
@@ -10,12 +10,8 @@
 
 import AudioConstants from "../audio/AudioConstants";
 import assert from "../shared/assert";
-<<<<<<< HEAD
-import Signal from "../shared/Signal";
 import Log from "../shared/Log";
-=======
 import SignalEmitter, { Signal } from "../shared/SignalEmitter";
->>>>>>> f6f35324
 
 // eslint-disable-next-line
 // @ts-ignore
