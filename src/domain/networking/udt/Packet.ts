//
//  Packet.ts
//
//  Created by David Rowe on 9 Jun 2021.
//  Copyright 2021 Vircadia contributors.
//
//  Distributed under the Apache License, Version 2.0.
//  See the accompanying file LICENSE or http://www.apache.org/licenses/LICENSE-2.0.html
//

import BasePacket from "./BasePacket";
import SequenceNumber from "./SequenceNumber";
import UDT from "./UDT";
import SockAddr from "../SockAddr";
import assert from "../../shared/assert";
import Log from "../../shared/Log";


/*@devdoc
 *  The <code>Packet</code> class implements a basic Vircadia protocol packet.
 *  <p>See also: {@link BasePacket}, {@link NLPacket}, and {@link ControlPacket}.
 *  <p>C++ <code>Packet : public BasePacket</code></p>
 *  @class Packet
 *  @extends BasePacket
 *  @param {number|DataView|Packet} size|data|packet - The size of the packet to create, in bytes. If <code>-1</code>, a packet
 *      of the maximum size is created (though not all of it need be sent).
 *      <p>The raw byte data for a new packet.</p>
 *      <p>Another packet to reuse the packet data from. In this case, the packet's internal {@link MessageData} is reused by
 *      reference; it is not copied.</p>
 *  @param {boolean|number|unused} isReliable|size|unused - <code>true</code> if the packet is sent reliably, <code>false</code>
 *      if it isn't. <strong>Default Value:</strong> <code>false</code>
 *      <p>The size of the data in bytes.</p>
 *      <p>Unused.</p>
 *  @param {boolean|SockAddr|unused} isPartOfMessage|senderSockAddr|unused - <code>true</code> if the packet is part of a
 *      multi-packet message, <code>false</code> if it isn't. <strong>Default Value:</strong> <code>false</code>
 *      <p>The sender's IP address and port.</p>
 *      <p>Unused.</p>
 *
 *  @property {Packet.PacketPosition} PacketPosition - Packet position values.
 *      <em>Read-only.</em>
 *      <p><em>Static</em></p>
 *      @static
 *  @property {Packet.ObfuscationLevel} ObfuscationLevel - Obfuscation level values.
 *      <em>Read-only.</em>
 *      <p><em>Static</em></p>
 *      @static
 */
class Packet extends BasePacket {
    // C++  Packet : public BasePacket

    /*@devdoc
     *  The position of the packet in a multi-packet message. Two-bit values suitable for use in bitwise packet operations.
     *  <table>
     *      <thead>
     *          <tr><th>Name</th><th>Value</th><th>Description</th></tr>
     *      </thead>
     *      <tbody>
     *          <tr><td>ONLY</td><td>0</td><td><code>00</code> - The only packet in the message.</td></tr>
     *          <tr><td>FIRST</td><td>2</td><td><code>10</code> - The first packet in the message.</td></tr>
     *          <tr><td>MIDDLE</td><td>3</td><td><code>11</code> - A middle packet in the message.</td></tr>
     *          <tr><td>LAST</td><td>1</td><td><code>01</code> - The last packet in the message.</td></tr>
     *      </tbody>
     *  </table>
     *  @typedef {number} Packet.PacketPosition
     */
    static readonly PacketPosition = {
        // C++  enum PacketPosition : MessageNumberAndBitField
        ONLY: 0x0,   // 00
        FIRST: 0x2,  // 10
        MIDDLE: 0x3, // 11
        LAST: 0x1    // 01
    };

    /*@devdoc
     *  The obfuscation level used in the packet. Two-bit values suitable for use in bitwise packet operations.
     *  <table>
     *      <thead>
     *          <tr><th>Name</th><th>Value</th><th>Description</th></tr>
     *      </thead>
     *      <tbody>
     *          <tr><td>NoObfuscation</td><td>0</td><td><code>00</code> - No obfuscation.</td></tr>
     *          <tr><td>ObfuscationL1</td><td>1</td><td><code>01</code> - Obfuscation level 1.</td></tr>
     *          <tr><td>ObfuscationL2</td><td>2</td><td><code>10</code> - Obfuscation level 2.</td></tr>
     *          <tr><td>ObfuscationL3</td><td>3</td><td><code>11</code> - Obfuscation level 3.</td></tr>
     *      </tbody>
     *  </table>
     *  @typedef {number} Packet.ObfuscationLevel
     */
    static readonly ObfuscationLevel = {
        // C++  enum ObfuscationLevel : SequenceNumberAndBitField
        NoObfuscation: 0x0, // 00
        ObfuscationL1: 0x1, // 01
        ObfuscationL2: 0x2, // 10
        ObfuscationL3: 0x3  // 11
    };


    /*@devdoc
     *  Creates a new Packet from received data &mdash; an alternative to using <code>new Packet(...)</code>.
     *  <p><em>Static</em></p>
     *  @function Packet.fromReceivedPacket
     *  @param {DataView} data - The raw byte data of a new packet.
     *  @param {number} size - The size of that data in bytes.
     *  @param {SockAddr} senderSockAddr - The sender's IP address and port.
     *  @returns {Packet} A Packet created from the received data.
     *  @static
     */
    static fromReceivedPacket(data: DataView, size: number, senderSockAddr: SockAddr): Packet {
        // C++  Packet fromReceivedPacket(char[]* data, qint64 size, const SockAddr& senderSockAddr);
        return new Packet(data, size, senderSockAddr);
    }

    /*@devdoc
     *  Creates a copy of a Packet.
     *  <p><em>Static</em></p>
     *  @function Packet.createCopy
     *  @param {Packet} packet - The packet to copy.
     *  @returns {Packet} A copy of the packet.
     *  @static
     */
    static createCopy(other: Packet): Packet {
        // C++  Packet* createCopy(const Packet& other)
        return new Packet(other);
    }

    /*@devdoc
     *  Calculates the header size of a Packet.
     *  <p><em>Static</em></p>
     *  @function Packet.totalHeaderSize
     *  @param {boolean} [isPartOfMessage=false] - <code>true</code> if the packet is part of a message, <code>false</code> if
     *      it isn't.
     *  @returns {number} The total header size, in bytes.
     *  @static
     */
    static totalHeaderSize(isPartOfMessage = false): number {
        // C++  int totalHeaderSize(bool isPartOfMessage = false)
        // The BasePacket header size is 0 so no need to calculate that. Thus we can just directly include the localHeaderSize()
        // calculation.
        const SEQUENCE_NUMBER_AND_BITS_BYTES = 4;
        const MESSAGE_NUMBER_AND_PART_BYTES = 8;
        return SEQUENCE_NUMBER_AND_BITS_BYTES + (isPartOfMessage ? MESSAGE_NUMBER_AND_PART_BYTES : 0);
    }


    constructor(
        param0: number | DataView | Packet,
        param1: boolean | number | undefined = undefined,
        param2: boolean | SockAddr | undefined = undefined) {

        if (typeof param0 === "number" && typeof param1 === "boolean" && typeof param2 === "boolean") {
            // C++  Packet(qint64 size, bool isReliable = false, bool isPartOfMessage = false)
            const size = param0;
            const isReliable = param1;
            const isPartOfMessage = param2;

            super(size === -1 ? -1 : Packet.totalHeaderSize(isPartOfMessage) + size);
            this._messageData.isReliable = isReliable;
            this._messageData.isPartOfMessage = isPartOfMessage;
            this.#writeHeader();
            // adjustPayloadStartAndCapacity();  N/A

        } else if (param0 instanceof DataView && typeof param1 === "number" && param2 instanceof SockAddr) {
            // C++  Packet(std::unique_ptr<char[]> data, qint64 size, const SockAddr& senderSockAddr)
            const data = param0;
            const size = param1;
            const senderSockAddr = param2;

            super(data, size, senderSockAddr);
            this.#readHeader();
            // adjustPayloadStartAndCapacity();  N/A
            if (this._messageData.obfuscationLevel !== Packet.ObfuscationLevel.NoObfuscation) {
                Log.warning("Packet() : Undo obfuscation : Not implemented!");

                // WEBRTC TODO: Address further C++ code.

            }

        } else if (param0 instanceof Packet) {
            // C++  Packet(Packet&& other)
            const packet = param0;

            super(packet);
            this._messageData.dataPosition = Packet.totalHeaderSize(this._messageData.isPartOfMessage);

        } else {
            Log.error(`Invalid parameters in Packet constructor! ${typeof param0} ${typeof param1} ${typeof param2}`);
            super(0);
        }
    }


    /*@devdoc
     *  Gets whether the packet is part of a multi-packet message.
     *  @returns {boolean} <code>true</code> if the packet is part of a multi-packet message, <code>false</code> if it isn't.
     */
    isPartOfMessage(): boolean {
        // C++  bool isPartOfMessage()
        return this._messageData.isPartOfMessage;
    }

    /*@devdoc
     *  Gets whether the packet is sent reliably.
     *  @returns {boolean} <code>true</code> if the packet is to sent reliably, <code>false</code> if it isn't.
     */
    isReliable(): boolean {
        // C++  bool isPartOfMessage()
        return this._messageData.isReliable;
    }

    /*@devdoc
     *  Gets the message number of the packet.
     *  @returns {number} The message number of the packet
     */
    getMessageNumber(): number {
        // C++  MessageNumber getMessageNumber()
        return this._messageData.messageNumber;
    }

    /*@devdoc
     *  Gets the message part number of the packet.
     *  @returns {number} Gets the message part number of the packet.
     */
    getMessagePartNumber(): number {
        // C++  MessagePartNumber getMessagePartNumber()
        return this._messageData.messagePartNumber;
    }

    /*@devdoc
     *  Gets the position of the packet.
     *  @returns {Packet.PacketPosition} The position of the packet.
     */
    getPacketPosition(): number {
        // C++  PacketPosition getPacketPosition()
        return this._messageData.packetPosition;
    }

    /*@devdoc
     *  Writes a message number, position, and message part number into the packet.
     *  @param {number} messageNumber - The message number to write.
     *  @param {Packet.PacketPosition} position - The packet position to write.
     *  @param {number} messagePartNumber - The message part number to write.
     */
    writeMessageNumber(messageNumber: number, position: number, messagePartNumber: number): void {
        this._messageData.isPartOfMessage = true;
        this._messageData.messageNumber = messageNumber;
        this._messageData.packetPosition = position;
        this._messageData.messagePartNumber = messagePartNumber;
        this.#writeHeader(true);
    }

    /*@devdoc
     *  Writes a sequence number value into the packet.
     *  @param {SequenceNumber} sequenceNumber = The sequence number to write.
     */
    writeSequenceNumber(sequenceNumber: SequenceNumber): void {
        // C++ void writeSequenceNumber(SequenceNumber sequenceNumber)
        this._messageData.sequenceNumber = sequenceNumber.value;
        this.#writeHeader(true);
    }

    /*@devdoc
     *  Obfuscates a packet's contents in an attempt to get the packet through any packet filtering done on the network.
     *  @param {Packet.ObfuscationLevel} level - The obfuscation level.
     */
    // eslint-disable-next-line class-methods-use-this
    obfuscate(level: number): void {
        // C++  void obfuscate(ObfuscationLevel level)

        // WEBRTC TODO: Address further C++ code. - Obfuscate packet.

        console.warn("Packet.obfuscate() not implemented. Level:", level);
    }


    // Reads the packet header information from the data.
    #readHeader(): void {
        // C++  void readHeader()

        const seqNumBitField = this._messageData.data.getUint32(this._messageData.dataPosition, UDT.LITTLE_ENDIAN);

        assert((seqNumBitField & UDT.CONTROL_BIT_MASK) === 0, "Packet.readHeader()", "This should be a data packet!");
        this._messageData.isReliable = (seqNumBitField & UDT.RELIABILITY_BIT_MASK) > 0;
        this._messageData.isPartOfMessage = (seqNumBitField & UDT.MESSAGE_BIT_MASK) > 0;
        this._messageData.obfuscationLevel
            = (seqNumBitField & UDT.OBFUSCATION_LEVEL_BIT_MASK) >> UDT.OBFUSCATION_LEVEL_OFFSET;
        this._messageData.sequenceNumber = seqNumBitField & UDT.SEQUENCE_NUMBER_BIT_MASK;
        this._messageData.dataPosition += 4;

        if (this._messageData.isPartOfMessage) {
<<<<<<< HEAD
            Log.warning("Multi-packet messages not yet implemented!");

            // WEBRTC TODO: Address further C++ code.
=======
            const messageNumberAndBitField = this._messageData.data.getUint32(this._messageData.dataPosition,
                UDT.LITTLE_ENDIAN);
            this._messageData.dataPosition += 4;
            this._messageData.messageNumber = messageNumberAndBitField & UDT.MESSAGE_NUMBER_MASK;
            this._messageData.packetPosition = messageNumberAndBitField >> UDT.PACKET_POSITION_OFFSET;
>>>>>>> f6f35324

            this._messageData.messagePartNumber = this._messageData.data.getUint32(this._messageData.dataPosition,
                UDT.LITTLE_ENDIAN);
            this._messageData.dataPosition += 4;
        } else {
            this._messageData.messageNumber = 0;
            this._messageData.packetPosition = Packet.PacketPosition.ONLY;
            this._messageData.messagePartNumber = 0;
        }
    }

    // Writes the packet header information to the data.
    #writeHeader(isOverwriting = false): void {
        // C++  void writeHeader()

        assert((this._messageData.sequenceNumber & UDT.BIT_FIELD_MASK) === 0, "Packet.writeHeader()",
            "Sequence number is overflowing into bit field");

        // If overwriting in a prepared packet, save the original dataPosition and reset the working value.
        const originalDataPosition = this._messageData.dataPosition;

        if (isOverwriting) {
            this._messageData.dataPosition = 0;
        }

        let seqNumBitField = this._messageData.sequenceNumber;
        if (this._messageData.isReliable) {
            seqNumBitField |= UDT.RELIABILITY_BIT_MASK;
        }
        if (this._messageData.isPartOfMessage) {
            seqNumBitField |= UDT.MESSAGE_BIT_MASK;
        }
        if (this._messageData.obfuscationLevel !== Packet.ObfuscationLevel.NoObfuscation) {
            seqNumBitField |= this._messageData.obfuscationLevel << UDT.OBFUSCATION_LEVEL_OFFSET;
        }
        this._messageData.data.setUint32(this._messageData.dataPosition, seqNumBitField, UDT.LITTLE_ENDIAN);
        this._messageData.dataPosition += 4;

        if (this._messageData.isPartOfMessage) {
            let messageNumberAndBitField = this._messageData.messageNumber;
            messageNumberAndBitField |= this._messageData.packetPosition << UDT.PACKET_POSITION_OFFSET;
            this._messageData.data.setUint32(this._messageData.dataPosition, messageNumberAndBitField, UDT.LITTLE_ENDIAN);
            this._messageData.dataPosition += 4;

            this._messageData.data.setUint32(this._messageData.dataPosition, this._messageData.messagePartNumber,
                UDT.LITTLE_ENDIAN);
            this._messageData.dataPosition += 4;
        }

        // If overwriting in a prepared packet, restore the original dataPosition.
        if (isOverwriting) {
            this._messageData.dataPosition = originalDataPosition;
        }

    }

}

export default Packet;<|MERGE_RESOLUTION|>--- conflicted
+++ resolved
@@ -268,7 +268,7 @@
 
         // WEBRTC TODO: Address further C++ code. - Obfuscate packet.
 
-        console.warn("Packet.obfuscate() not implemented. Level:", level);
+        Log.warning(`Packet.obfuscate() not implemented. Level: ${level}`);
     }
 
 
@@ -287,17 +287,11 @@
         this._messageData.dataPosition += 4;
 
         if (this._messageData.isPartOfMessage) {
-<<<<<<< HEAD
-            Log.warning("Multi-packet messages not yet implemented!");
-
-            // WEBRTC TODO: Address further C++ code.
-=======
             const messageNumberAndBitField = this._messageData.data.getUint32(this._messageData.dataPosition,
                 UDT.LITTLE_ENDIAN);
             this._messageData.dataPosition += 4;
             this._messageData.messageNumber = messageNumberAndBitField & UDT.MESSAGE_NUMBER_MASK;
             this._messageData.packetPosition = messageNumberAndBitField >> UDT.PACKET_POSITION_OFFSET;
->>>>>>> f6f35324
 
             this._messageData.messagePartNumber = this._messageData.data.getUint32(this._messageData.dataPosition,
                 UDT.LITTLE_ENDIAN);
