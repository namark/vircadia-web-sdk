--- conflicted
+++ resolved
@@ -10,11 +10,8 @@
 
 import NodeType, { NodeTypeValue } from "../NodeType";
 import WebRTCSignalingChannel, { SignalingMessage } from "./WebRTCSignalingChannel";
-<<<<<<< HEAD
 import Log from "../../shared/Log";
-=======
 import assert from "../../shared/assert";
->>>>>>> f6f35324
 
 
 type OnOpenCallback = () => void;
@@ -253,30 +250,12 @@
         // Send ICE candidates to the domain server.
         this.#_peerConnection.onicecandidate = ({ candidate }) => {
             if (this.#_DEBUG) {
-                console.debug(`[webrtc] [${this.#_nodeTypeName}] Obtained ICE candidate.`);
-            }
-<<<<<<< HEAD
-            try {
-                // Create offer.
-                const offer = await this.#_peerConnection.createOffer();
-                await this.#_peerConnection.setLocalDescription(offer);
-
-                // Send offer to domain server.
-                this.#_signalingChannel.send({
-                    to: this.#_nodeType,
-                    data: { description: this.#_peerConnection.localDescription }
-                });
-            } catch (err) {
-                const errorMessage = "WebRTCDataChannel: Error during offer negotiation: " + <string>err;
-                Log.error(errorMessage);
-                if (this.#_onerrorCallback) {
-                    this.#_onerrorCallback(errorMessage);
-=======
+                Log.debug(` [${this.#_nodeTypeName}] Obtained ICE candidate.`, "webrtc");
+            }
             if (candidate  // The candidate is sometimes null; don't send this but do send empty string.
                 && this.#_signalingChannel && this.#_signalingChannel.readyState === WebRTCSignalingChannel.OPEN) {
                 if (this.#_DEBUG) {
-                    console.debug(`[webrtc] [${this.#_nodeTypeName}] Send ICE candidate.`);
->>>>>>> f6f35324
+                    Log.debug(` [${this.#_nodeTypeName}] Send ICE candidate.`, "webrtc");
                 }
                 this.#_signalingChannel.send({ to: this.#_nodeType, data: { candidate } });
             }
@@ -285,7 +264,7 @@
         // Observe connection state changes.
         this.#_peerConnection.onconnectionstatechange = () => {
             if (this.#_DEBUG) {
-                console.debug(`[webrtc] [${this.#_nodeTypeName}] Connection state changed:`,
+                Log.debug(`[webrtc] [${this.#_nodeTypeName}] Connection state changed:`,
                     this.#_peerConnection?.connectionState);
             }
             let errorMessage = "";
@@ -356,7 +335,7 @@
 
         // Create offer.
         if (this.#_DEBUG) {
-            console.debug(`[webrtc] [${this.#_nodeTypeName}] Create offer.`);
+            Log.debug(` [${this.#_nodeTypeName}] Create offer.`, "webrtc");
         }
         const rtcOfferOptions = {
             offerToReceiveAudio: false,
@@ -369,7 +348,7 @@
 
         // Send offer to domain server.
         if (this.#_DEBUG) {
-            console.debug(`[webrtc] [${this.#_nodeTypeName}] Send offer.`);
+            Log.debug(` [${this.#_nodeTypeName}] Send offer.`, "webrtc");
         }
         this.#_signalingChannel.send({
             to: this.#_nodeType,
@@ -406,7 +385,7 @@
                 try {
                     if (description) {
                         if (this.#_DEBUG) {
-                            console.debug(`[webrtc] [${this.#_nodeTypeName}] Received description.`);
+                            Log.debug(` [${this.#_nodeTypeName}] Received description.`, "webrtc");
                         }
 
                         if (!this.#_peerConnection) {
@@ -420,7 +399,7 @@
 
                         // We got an answer.
                         if (this.#_DEBUG) {
-                            console.debug(`[webrtc] [${this.#_nodeTypeName}] Description is ${description.type}.`);
+                            Log.debug(` [${this.#_nodeTypeName}] Description is ${description.type}.`, "webrtc");
                         }
                         if (description.type === "answer" && this.#_signalingChannel) {
                             assert(this.#_offer !== null);
@@ -432,7 +411,7 @@
                             this.#_haveSetRemoteDescription = true;
                         } else {
                             const errorMessage = `WebRTCDataChannel: Unexpected answer! ${description.type}`;
-                            console.error(errorMessage);
+                            Log.error(errorMessage, "webrtc");
                             if (this.#_onerrorCallback) {
                                 this.#_onerrorCallback(errorMessage);
                             }
@@ -443,12 +422,12 @@
                         // candidate from the server may arrive before the remote description has been set because of the delay
                         // introduced by setting the local description just before setting the remote description.
                         if (this.#_DEBUG) {
-                            console.debug(`[webrtc] [${this.#_nodeTypeName}] Received ICE candidate.`);
+                            Log.debug(` [${this.#_nodeTypeName}] Received ICE candidate.`, "webrtc");
                         }
                         if (this.#_peerConnection && this.#_haveSetRemoteDescription) {
                             await this.#_peerConnection.addIceCandidate(candidate);
                         } else if (this.#_DEBUG) {
-                            console.debug(`[webrtc] [${this.#_nodeTypeName}] Skipped adding ICE candidate.`);
+                            Log.debug(`[] [${this.#_nodeTypeName}] Skipped adding ICE candidate.`, "webrtc");
                         }
                     } else if (echo) {
                         // Ignore signaling channel "echo" messages.
@@ -456,14 +435,14 @@
                     } else {
                         // Unexpected message.
                         const errorMessage = "WebRTCDataChannel: Unexpected signaling channel message!";
-                        Log.error(errorMessage);
+                        Log.error(errorMessage, "webrtc");
                         if (this.#_onerrorCallback) {
                             this.#_onerrorCallback(errorMessage);
                         }
                     }
                 } catch (err) {
                     const errorMessage = "WebRTCDataChannel: Error processing signaling channel message!";
-                    Log.error(errorMessage);
+                    Log.error(errorMessage, "webrtc");
                     if (this.#_onerrorCallback) {
                         this.#_onerrorCallback(errorMessage);
                     }
