//
//  NetworkPeer.ts
//
//  Created by David Rowe on 11 Aug 2021.
//  Copyright 2021 Vircadia contributors.
//
//  Distributed under the Apache License, Version 2.0.
//  See the accompanying file LICENSE or http://www.apache.org/licenses/LICENSE-2.0.html
//


import SockAddr from "./SockAddr";
import SignalEmitter, { Signal } from "../shared/SignalEmitter";
import Uuid from "../shared/Uuid";
import Log from "../shared/Log";


type LocalID = number;
// C++  using LocalID = NetworkLocalID
//      using NetworkLocalID = quint16


/*@devdoc
 *  The <code>NetworkPeer</code> class manages the network connection to an assignment client.
 *  <p>See also: {@link Node}.</p>
 *  <p>C++: <code>NetworkPeer : public QObject</code></p>
 *  @class NetworkPeer
 *  @param {Uuid} [uuid=Uuid.NULL] - The network connections's UUID.
 *  @param {SockAddr} [publicSocket=newSockAddr()] - The public socket address.
 *  @param {SockAddr} [localSocket=newSockAddr()] - The local socket address.
 */
class NetworkPeer {
    // C++  class NetworkPeer : public QObject

    /*@devdoc
     *  A local ID is an integer ID assigned to the domain server, an assignment client, or a web client by the domain server.
     *  @typedef {number} LocalID
     */


    // WEBRTC TODO: Address public versus local sockets w.r.t. WebRTC and the Web SDK.
    protected _publicSocket;
    protected _localSocket;

    #_uuid;
    #_localID: LocalID = 0;
    #_activeSocket: SockAddr | null = null;  // References the active socket.
    #_socketUpdated = new SignalEmitter();
    #_socketActivated = new SignalEmitter();
    // Ping timer N/A: It is used in C++ for UDP hole punching to assignment clients.


    constructor(uuid = new Uuid(), publicSocket = new SockAddr(), localSocket = new SockAddr()) {
        // C++  NetworkPeer(const QUuid& uuid, const SockAddr& publicSocket, const SockAddr& localSocket, QObject* parent)
        //      NetworkPeer(QObject* parent)
        this.#_uuid = uuid;
        this._publicSocket = publicSocket;
        this._localSocket = localSocket;

        // WEBRTC TODO: Address further C++ code.

    }


    /*@devdoc
     *  Gets the UUID.
     *  @returns {Uuid} The UUID.
     */
    getUUID(): Uuid {
        // C++  NetworkPeer::getUUID()
        return this.#_uuid;
    }

    /*@devdoc
     *  Sets the UUID.
     *  @param {Uuid} uuid - The UUID.
     */
    setUUID(uuid: Uuid): void {
        // C++  NetworkPeer::setUUID()
        this.#_uuid = uuid;
    }

    /*@devdoc
     *  Gets the local ID.
     *  @returns {LocalID} The local ID.
     */
    getLocalID(): LocalID {
        // C++  LocalID getLocalID()
        return this.#_localID;
    }

    /*@devdoc
     *  Sets the local ID.
     *  @param {Uuid} uuid - The UUID.
     */
    setLocalID(localID: LocalID): void {
        // C++  void setLocalID(LocalID localID)
        this.#_localID = localID;
    }

    /*@devdoc
     *  Gets the public socket address.
     *  @returns {SockAddr} The public socket address.
     */
    getPublicSocket(): SockAddr {
        // C++  const SockAddr& getPublicSocket()
        return this._publicSocket;
    }

    /*@devdoc
     *  Sets the public socket address.
     *  @param {SockAddr} publicSocket - The public socket address.
     */
    setPublicSocket(publicSocket: SockAddr): void {
        // C++  void setPublicSocket(const SockAddr& publicSocket)
        if (!publicSocket.isEqualTo(this._publicSocket)) {
            if (this.#_activeSocket === this._publicSocket) {
                this.#_activeSocket = null;
            }

            const wasOldSocketNull = this._publicSocket.isNull();

            const previousSocket = this._publicSocket;
            this._publicSocket = publicSocket;
            this._publicSocket.setObjectName(previousSocket.objectName());

            if (!wasOldSocketNull) {
<<<<<<< HEAD
                Log.message(`Public socket change for node", ${this.#toString()}; `
                            + `previously ${previousSocket.toString()}`, "networking");
                this.socketUpdated.emit(previousSocket, this._publicSocket);
=======
                console.log("[networking] Public socket change for node", this.#toString(),
                    "; previously", previousSocket.toString());
                this.#_socketUpdated.emit(previousSocket, this._publicSocket);
>>>>>>> f6f35324
            }
        }
    }

    /*@devdoc
     *  Gets the local socket address.
     *  @returns {SockAddr} The local socket address.
     */
    getLocalSocket(): SockAddr {
        // C++  const SockAddr& getLocalSocket()
        return this._localSocket;
    }

    /*@devdoc
     *  Sets the local socket address.
     *  @param {SockAddr} localSocket - The local socket address.
     */
    setLocalSocket(localSocket: SockAddr): void {
        // C++  void setLocalSocket(const SockAddr& localSocket)

        if (!localSocket.isEqualTo(this._localSocket)) {
            if (this.#_activeSocket === this._localSocket) {
                // if the active socket was the local socket then reset it to NULL
                this.#_activeSocket = null;
            }

            const wasOldSocketNull = this._localSocket.isNull();

            const previousSocket = this._localSocket;
            this._localSocket = localSocket;
            this._localSocket.setObjectName(previousSocket.objectName());

            if (!wasOldSocketNull) {
<<<<<<< HEAD
                Log.message(`Local socket change for node ${this.#toString()}; `
                            + `previously ${previousSocket.toString()}`, "networking");
                this.socketUpdated.emit(previousSocket, this._localSocket);
=======
                console.log("[networking] Local socket change for node", this.#toString(),
                    "; previously", previousSocket.toString());
                this.#_socketUpdated.emit(previousSocket, this._localSocket);
>>>>>>> f6f35324
            }
        }
    }

    /*@devdoc
     *  Activates the node's local socket.
     */
    activateLocalSocket(): void {
        // C++  void activateLocalSocket()
        if (this.#_activeSocket !== this._localSocket) {
            Log.message(`Activating local socket for network peer with ID ${this.#_uuid.stringify()}`, "networking");
            this.#setActiveSocket(this._localSocket);
        }
    }

    /*@devdoc
     *  Activates the node's public socket.
     */
    activatePublicSocket(): void {
        // C++  void activatePublicSocket()
        if (this.#_activeSocket !== this._publicSocket) {
            Log.message(`Activating public socket for network peer with ID ${this.#_uuid.stringify()}`, "networking");
            this.#setActiveSocket(this._publicSocket);
        }
    }

    /*@devdoc
     *  Gets the currently active socket.
     *  @returns {SockAddr|null} The currently active socket if one is active, <code>null</code> if none is active.
     */
    getActiveSocket(): SockAddr | null {
        // C++  const SockAddr* getActiveSocket() const { return _activeSocket; }
        return this.#_activeSocket;
    }


    /*@devdoc
     *  Triggered when the node's public or local socket address is updated.
     *  @function NetworkPeer.socketUpdated
     *  @param {SockAddr} previousAddress - The previous address.
     *  @param {SockAddr} currentAddress - The current address.
     *  @returns {Signal}
     */
    get socketUpdated(): Signal {
        // C++  void socketUpdated(SockAddr previousAddress, SockAddr currentAddress)
        return this.#_socketUpdated.signal();
    }

    /*@devdoc
     *  Triggered when the public or local socket is activated, i.e., connection is established.
     *  @function NetworkPeer.socketActivated
     *  @param {SockAddr} sockAddr - The socket that has been activated.
     *  @returns {Signal}
     */
    get socketActivated(): Signal {
        // C++  void socketActivated(const SockAddr& sockAddr)
        return this.#_socketActivated.signal();
    }


    #setActiveSocket(discoveredSocket: SockAddr): void {
        // C++  void NetworkPeer::setActiveSocket(SockAddr* discoveredSocket)
        this.#_activeSocket = discoveredSocket;

        // Ping timer N/A.

        // WEBRTC TODO: Address further C++ code.

        this.#_socketActivated.emit(this.#_activeSocket);
    }

    #toString(): string {
        // C++  QDebug operator<<(QDebug debug, const NetworkPeer &peer)
        return this.getUUID().stringify()
            + " - public:" + this._publicSocket.toString()
            + " - local:" + this._localSocket.toString();
    }

}

export default NetworkPeer;
export type { LocalID };<|MERGE_RESOLUTION|>--- conflicted
+++ resolved
@@ -125,15 +125,9 @@
             this._publicSocket.setObjectName(previousSocket.objectName());
 
             if (!wasOldSocketNull) {
-<<<<<<< HEAD
                 Log.message(`Public socket change for node", ${this.#toString()}; `
                             + `previously ${previousSocket.toString()}`, "networking");
-                this.socketUpdated.emit(previousSocket, this._publicSocket);
-=======
-                console.log("[networking] Public socket change for node", this.#toString(),
-                    "; previously", previousSocket.toString());
                 this.#_socketUpdated.emit(previousSocket, this._publicSocket);
->>>>>>> f6f35324
             }
         }
     }
@@ -167,15 +161,9 @@
             this._localSocket.setObjectName(previousSocket.objectName());
 
             if (!wasOldSocketNull) {
-<<<<<<< HEAD
                 Log.message(`Local socket change for node ${this.#toString()}; `
                             + `previously ${previousSocket.toString()}`, "networking");
-                this.socketUpdated.emit(previousSocket, this._localSocket);
-=======
-                console.log("[networking] Local socket change for node", this.#toString(),
-                    "; previously", previousSocket.toString());
                 this.#_socketUpdated.emit(previousSocket, this._localSocket);
->>>>>>> f6f35324
             }
         }
     }
