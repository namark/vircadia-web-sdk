//
//  ShapeEntityItem.ts
//
//  Created by Julien Merzoug on 11 Jul 2022.
//  Copyright 2022 Vircadia contributors.
//  Copyright 2022 DigiSomni LLC.
//
//  Distributed under the Apache License, Version 2.0.
//  See the accompanying file LICENSE or http://www.apache.org/licenses/LICENSE-2.0.html
//

import { CommonEntityProperties } from "../networking/packets/EntityData";
import UDT from "../networking/udt/UDT";
import type { color } from "../shared/Color";
import PropertyFlags from "../shared/PropertyFlags";
import { EntityPropertyFlags } from "./EntityPropertyFlags";
import PulsePropertyGroup from "./PulsePropertyGroup";


/*@sdkdoc
 *  <p>A "Shape" {@link EntityType} may display as one of the following geometrical shapes:</p>
 *  <table>
 *      <thead>
 *          <tr><th>Value</th><th>Dimensions</th><th>Notes</th></tr>
 *      </thead>
 *      <tbody>
 *          <tr><td>"Circle"</td><td>2D</td><td>A circle oriented in 3D.</td></tr>
 *          <tr><td>"Cone"</td><td>3D</td><td></td></tr>
 *          <tr><td>"Cube"</td><td>3D</td><td></td></tr>
 *          <tr><td>"Cylinder"</td><td>3D</td><td></td></tr>
 *          <tr><td>"Dodecahedron"</td><td>3D</td><td></td></tr>
 *          <tr><td>"Hexagon"</td><td>3D</td><td>A hexagonal prism.</td></tr>
 *          <tr><td>"Icosahedron"</td><td>3D</td><td></td></tr>
 *          <tr><td>"Octagon"</td><td>3D</td><td>An octagonal prism.</td></tr>
 *          <tr><td>"Octahedron"</td><td>3D</td><td></td></tr>
 *          <tr><td>"Quad"</td><td>2D</td><td>A square oriented in 3D.</td></tr>
 *          <tr><td>"Sphere"</td><td>3D</td><td></td></tr>
 *          <tr><td>"Tetrahedron"</td><td>3D</td><td></td></tr>
 *          <tr><td>"Torus"</td><td>3D</td><td>Not implemented.</td></tr>
 *          <tr><td>"Triangle"</td><td>3D</td><td>A triangular prism.</td></tr>
 *      </tbody>
 *  </table>
 *  @typedef {string} Shape
 */
enum Shape {
    CIRCLE = "Circle",
    CONE = "Cone",
    CUBE = "Cube",
    CYLINDER = "Cylinder",
    DODECAHEDRON = "Dodecahedron",
    HEXAGON = "Hexagon",
    ICOSAHEDRON = "Icosahedron",
    OCTAGON = "Octagon",
    OCTAHEDRON = "Octahedron",
    QUAD = "Quad",
    SPHERE = "Sphere",
    TETRAHEDRON = "Tetrahedron",
    TORUS = "Torus",
    TRIANGLE = "Triangle"
}

type ShapeEntitySubclassProperties = {
    shape: Shape | undefined;
    color: color | undefined;
    alpha: number | undefined;
};

type ShapeEntityProperties = CommonEntityProperties & ShapeEntitySubclassProperties;

type ShapeEntitySubclassData = {
    bytesRead: number;
    properties: ShapeEntitySubclassProperties;
};


/*@devdoc
 *  The <code>ShapeEntityItem</code> class provides facilities for reading shape entity properties from a packet.
 *  @class ShapeEntityItem
 */
class ShapeEntityItem {
    // C++  class ShapeEntityItem : public EntityItem

    /*@sdkdoc
     *  A color value.
     *  @typedef {object} color
     *  @property {number} red - Red component value. Integer in the range <code>0 - 255</code>.
     *  @property {number} green - Green component value. Integer in the range <code>0 - 255</code>.
     *  @property {number} blue - Blue component value. Integer in the range <code>0 - 255</code>.
     */

    /*@sdkdoc
<<<<<<< HEAD
     *  The "<code>Shape</code>" {@link EntityType} displays an entity of a specified shape. It has properties in addition to
     *  the common {@link EntityProperties}.
=======
     *  The Shape {@link EntityType|entity type} displays an entity of a specified shape. It has properties in addition to the
     *  common {@link EntityProperties}. A property value may be undefined if it couldn't fit in the data packet sent by the
     *      server.
>>>>>>> 4c067a95
     *  @typedef {object} ShapeEntityProperties
     *  @property {Shape | undefined} shape - The shape of the entity.
     *  @property {color | undefined} color - The color of the entity.
     *  @property {number | undefined} alpha - The opacity of the entity, range <code>0.0 – 1.0</code>.
     */

    /*@devdoc
     *  A wrapper for providing {@link ShapeEntityProperties} and the number of bytes read.
     *  @typedef {object} ShapeEntitySubclassData
     *  @property {number} bytesRead - The number of bytes read.
     *  @property {ShapeEntityProperties} properties - The shape entity properties.
     */

    /*@devdoc
     *  Reads, if present, shape properties in an {@link PacketType(1)|EntityData} packet.
     *  <p><em>Static</em></p>
     *  @param {DataView} data - The {@link Packets|EntityData} message data to read.
     *  @param {number} position - The position of the shape properties in the {@link Packets|EntityData} message data.
     *  @param {PropertyFlags} propertyFlags - The property flags.
     *  @returns {ShapeEntitySubclassData} The shape properties and the number of bytes read.
     */
    // eslint-disable-next-line class-methods-use-this
    static readEntitySubclassDataFromBuffer(data: DataView, position: number, propertyFlags: PropertyFlags): ShapeEntitySubclassData { // eslint-disable-line max-len
        // C++  int ShapeEntityItem::readEntitySubclassDataFromBuffer(const unsigned char* data, int bytesLeftToRead,
        //      ReadBitstreamToTreeParams& args, EntityPropertyFlags& propertyFlags, bool overwriteLocalData,
        //      bool& somethingChanged)

        /* eslint-disable @typescript-eslint/no-magic-numbers */

        let dataPosition = position;

        let color: color | undefined = undefined;
        if (propertyFlags.getHasProperty(EntityPropertyFlags.PROP_COLOR)) {
            color = {
                red: data.getUint8(dataPosition),
                green: data.getUint8(dataPosition + 1),
                blue: data.getUint8(dataPosition + 2)
            };
            dataPosition += 3;
        }

        let alpha: number | undefined = undefined;
        if (propertyFlags.getHasProperty(EntityPropertyFlags.PROP_ALPHA)) {
            alpha = data.getFloat32(dataPosition, UDT.LITTLE_ENDIAN);
            dataPosition += 4;
        }

        const pulseProperties = PulsePropertyGroup.readEntitySubclassDataFromBuffer(data, dataPosition, propertyFlags);
        dataPosition += pulseProperties.bytesRead;

        const textDecoder = new TextDecoder();

        let shape: Shape | undefined = undefined;
        if (propertyFlags.getHasProperty(EntityPropertyFlags.PROP_SHAPE)) {
            const length = data.getUint16(dataPosition, UDT.LITTLE_ENDIAN);
            dataPosition += 2;

            if (length > 0) {
                shape = textDecoder.decode(
                    new Uint8Array(data.buffer, data.byteOffset + dataPosition, length)
                ) as Shape;
                dataPosition += length;
            }
        }

        return {
            bytesRead: dataPosition - position,
            properties: {
                color,
                alpha,
                shape
            }
        };

        /* eslint-enable @typescript-eslint/no-magic-numbers */
    }

}

export default ShapeEntityItem;
export type { ShapeEntitySubclassData, ShapeEntityProperties, Shape };<|MERGE_RESOLUTION|>--- conflicted
+++ resolved
@@ -89,14 +89,9 @@
      */
 
     /*@sdkdoc
-<<<<<<< HEAD
      *  The "<code>Shape</code>" {@link EntityType} displays an entity of a specified shape. It has properties in addition to
-     *  the common {@link EntityProperties}.
-=======
-     *  The Shape {@link EntityType|entity type} displays an entity of a specified shape. It has properties in addition to the
-     *  common {@link EntityProperties}. A property value may be undefined if it couldn't fit in the data packet sent by the
+     *  the common {@link EntityProperties}. A property value may be undefined if it couldn't fit in the data packet sent by the
      *      server.
->>>>>>> 4c067a95
      *  @typedef {object} ShapeEntityProperties
      *  @property {Shape | undefined} shape - The shape of the entity.
      *  @property {color | undefined} color - The color of the entity.
